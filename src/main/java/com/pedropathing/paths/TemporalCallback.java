package com.pedropathing.paths;

import java.util.concurrent.TimeUnit;

/**
 * This is the TemporalCallback class. This class handles callbacks that occur a given amount of time after a Path in a PathChain has begun running.
 *
 * @author Havish Sripada - 12808 RevAmped Robotics
 */
public class TemporalCallback implements PathCallback {
    /**
     * The time (in milliseconds) after which the callback should be triggered since initialization.
     */
    private final double startCondition;

    /**
     * The action to execute when the callback is triggered.
     */
    private final Runnable runnable;

    /**
     * The start time (in milliseconds) when the callback was initialized.
     */
    private double startTime = 0;

    /**
<<<<<<< HEAD
     * This creates a new TemporalCallback from an index, start condition, and runnable.
     * @param index the index of the path in the path chain
     * @param startCondition the time since the start of the path to run the callback
     * @param runnable the runnable to run
=======
     * The index of the path this callback is associated with.
     */
    private final int index;

    /**
     * Constructs a TemporalCallback.
     *
     * @param index the index of the path this callback is associated with
     * @param startCondition the time (in milliseconds) after which the callback should be triggered
     * @param runnable the action to execute when the callback is triggered
>>>>>>> 4fabda27
     */
    public TemporalCallback(int index, double startCondition, Runnable runnable) {
        this.index = index;
        this.startCondition = startCondition;
        this.runnable = runnable;
    }

    /**
<<<<<<< HEAD
     * This runs the callback.
     * @return true if the action was successful
=======
     * Executes the callback action.
     *
     * @return true after running the action
>>>>>>> 4fabda27
     */
    @Override
    public boolean run() {
        runnable.run();
        return true;
    }

    /**
<<<<<<< HEAD
     * This checks if the callback is ready to run.
     * @return true if the callback is ready to run
=======
     * Checks if the specified time has elapsed since initialization.
     *
     * @return true if the elapsed time is greater than or equal to the start condition
>>>>>>> 4fabda27
     */
    @Override
    public boolean isReady() {
        return TimeUnit.NANOSECONDS.convert(System.nanoTime(), TimeUnit.MILLISECONDS) - startTime >= startCondition;
    }

    /**
<<<<<<< HEAD
     * This initializes the callback.
=======
     * Initializes the callback by recording the current time.
>>>>>>> 4fabda27
     */
    @Override
    public void initialize() {
        startTime = TimeUnit.NANOSECONDS.convert(System.nanoTime(), TimeUnit.MILLISECONDS);
    }

    /**
     * Returns the index of the path this callback is associated with.
     *
     * @return the path index
     */
    @Override
    public int getPathIndex() {
        return index;
    }
}<|MERGE_RESOLUTION|>--- conflicted
+++ resolved
@@ -1,4 +1,6 @@
 package com.pedropathing.paths;
+
+import com.qualcomm.robotcore.util.ElapsedTime;
 
 import java.util.concurrent.TimeUnit;
 
@@ -22,41 +24,26 @@
      * The start time (in milliseconds) when the callback was initialized.
      */
     private double startTime = 0;
+    /**
+     * The index of the path this callback is associated with.
+     */
+    private int index;
 
     /**
-<<<<<<< HEAD
      * This creates a new TemporalCallback from an index, start condition, and runnable.
      * @param index the index of the path in the path chain
      * @param startCondition the time since the start of the path to run the callback
      * @param runnable the runnable to run
-=======
-     * The index of the path this callback is associated with.
-     */
-    private final int index;
-
-    /**
-     * Constructs a TemporalCallback.
-     *
-     * @param index the index of the path this callback is associated with
-     * @param startCondition the time (in milliseconds) after which the callback should be triggered
-     * @param runnable the action to execute when the callback is triggered
->>>>>>> 4fabda27
      */
     public TemporalCallback(int index, double startCondition, Runnable runnable) {
         this.index = index;
         this.startCondition = startCondition;
         this.runnable = runnable;
     }
-
+    
     /**
-<<<<<<< HEAD
-     * This runs the callback.
-     * @return true if the action was successful
-=======
      * Executes the callback action.
-     *
      * @return true after running the action
->>>>>>> 4fabda27
      */
     @Override
     public boolean run() {
@@ -65,26 +52,16 @@
     }
 
     /**
-<<<<<<< HEAD
      * This checks if the callback is ready to run.
      * @return true if the callback is ready to run
-=======
-     * Checks if the specified time has elapsed since initialization.
-     *
-     * @return true if the elapsed time is greater than or equal to the start condition
->>>>>>> 4fabda27
      */
     @Override
     public boolean isReady() {
         return TimeUnit.NANOSECONDS.convert(System.nanoTime(), TimeUnit.MILLISECONDS) - startTime >= startCondition;
     }
-
+    
     /**
-<<<<<<< HEAD
-     * This initializes the callback.
-=======
      * Initializes the callback by recording the current time.
->>>>>>> 4fabda27
      */
     @Override
     public void initialize() {
@@ -93,7 +70,6 @@
 
     /**
      * Returns the index of the path this callback is associated with.
-     *
      * @return the path index
      */
     @Override

package com.pedropathing.math;

import androidx.annotation.NonNull;
import com.pedropathing.geometry.Pose;

<<<<<<< HEAD
/**
 * This is the Vector class. This class handles storing information about vectors, which are
 * basically Points but using polar coordinates as the default. The main reason this class exists
 * is because some vector math needs to be done in the Follower, and dot products and cross
 * products of Points just don't seem right. Also, there are a few more methods in here that make
 * using Vectors a little easier than using a Point in polar coordinates.
 *
 * @author Anyi Lin - 10158 Scott's Bots
 * @author Aaron Yang - 10158 Scott's Bots
 * @author Harrison Womack - 10158 Scott's Bots
 * @version 1.0, 3/11/2024
 */
public class Vector {
    // IMPORTANT NOTE: theta is defined in radians.
    // These are the values of the coordinate defined by this Point, in both polar and
    // Cartesian systems.
    private double magnitude;
    private double theta;
    private double xComponent;
    private double yComponent;

=======
>>>>>>> 4fabda27
    /**
     * Represents a 2D vector with both polar (magnitude, theta) and Cartesian (x, y) components.
     * Provides methods for setting and retrieving vector properties, as well as converting between
     * polar and Cartesian representations.
     * <p>
     * Vectors are useful for mathematical operations in robotics, such as calculating directions,
     * magnitudes, and performing vector math (dot/cross products, rotations, etc.).
     * </p>
     *
     * <p>
     * Authors:
     * <ul>
     *   <li>Anyi Lin - 10158 Scott's Bots</li>
     *   <li>Aaron Yang - 10158 Scott's Bots</li>
     *   <li>Harrison Womack - 10158 Scott's Bots</li>
     * </ul>
     * </p>
     *
     * @version 1.0, 3/11/2024
     */
    public class Vector {

        /** The magnitude (length) of the vector. */
        private double magnitude;
        /** The direction (angle in radians) of the vector. */
        private double theta;
        /** The x component of the vector in Cartesian coordinates. */
        private double xComponent;
        /** The y component of the vector in Cartesian coordinates. */
        private double yComponent;

        /**
         * Constructs a new Vector with zero magnitude and direction.
         */
        public Vector() {
            setComponents(0, 0);
        }

        /**
         * Constructs a new Vector from a given Pose's x and y coordinates.
         *
         * @param pose the Pose object to extract x and y from
         */
        public Vector(Pose pose) {
            setOrthogonalComponents(pose.getX(), pose.getY());
        }

        /**
         * Constructs a new Vector with a specified magnitude and direction.
         *
         * @param magnitude the magnitude (length) of the vector
         * @param theta the direction (angle in radians) of the vector
         */
        public Vector(double magnitude, double theta) {
            setComponents(magnitude, theta);
        }

        /**
         * Sets the vector's magnitude and direction (polar coordinates).
         * Updates the Cartesian components accordingly.
         *
         * @param magnitude the magnitude to set
         * @param theta the direction (angle in radians) to set
         */
        public void setComponents(double magnitude, double theta) {
            double[] orthogonalComponents;
            if (magnitude < 0) {
                this.magnitude = -magnitude;
                this.theta = MathFunctions.normalizeAngle(theta + Math.PI);
            } else {
                this.magnitude = magnitude;
                this.theta = MathFunctions.normalizeAngle(theta);
            }
            orthogonalComponents = Pose.polarToCartesian(magnitude, theta);
            xComponent = orthogonalComponents[0];
            yComponent = orthogonalComponents[1];
        }

        /**
         * Sets only the magnitude of the vector, keeping the direction unchanged.
         *
         * @param magnitude the new magnitude
         */
        public void setMagnitude(double magnitude) {
            setComponents(magnitude, theta);
        }

        /**
         * Sets only the direction (theta) of the vector, keeping the magnitude unchanged.
         *
         * @param theta the new direction (angle in radians)
         */
        public void setTheta(double theta) {
            setComponents(magnitude, theta);
        }

        /**
         * Rotates the vector by a given angle (in radians).
         *
         * @param theta2 the angle to add to the current direction
         */
        public void rotateVector(double theta2) {
            setTheta(theta + theta2);
        }

        /**
         * Sets the vector's Cartesian components (x, y).
         * Updates the polar representation accordingly.
         *
         * @param xComponent the x component to set
         * @param yComponent the y component to set
         */
        public void setOrthogonalComponents(double xComponent, double yComponent) {
            double[] polarComponents;
            this.xComponent = xComponent;
            this.yComponent = yComponent;
            polarComponents = Pose.cartesianToPolar(xComponent, yComponent);
            magnitude = polarComponents[0];
            theta = polarComponents[1];
        }

        /**
         * Returns the magnitude (length) of the vector.
         *
         * @return the magnitude
         */
        public double getMagnitude() {
            return magnitude;
        }

        /**
         * Returns the direction (angle in radians) of the vector.
         *
         * @return the theta value
         */
        public double getTheta() {
            return theta;
        }

        /**
         * Returns the x component of the vector.
         *
         * @return the x component
         */
        public double getXComponent() {
            return xComponent;
        }

<<<<<<< HEAD
    /**
     * Returns the y component of this Vector.
     *
     * @return returns the y component.
     */
    public double getYComponent() {
        return yComponent;
    }

    @NonNull
    @Override
    public String toString() {
        return "Vector{" +
                "magnitude=" + magnitude +
                ", theta=" + theta +
                ", xComponent=" + xComponent +
                ", yComponent=" + yComponent +
                '}';
    }

    public Vector transform(Matrix matrix) {
        double[] multiply = matrix.multiply(new Matrix(new double[][]{{xComponent}, {yComponent}})).getCol(0);
        return new Vector(multiply[0],multiply[1]);
    }
}
=======
        /**
         * Returns the y component of the vector.
         *
         * @return the y component
         */
        public double getYComponent() {
            return yComponent;
        }

        /**
         * Returns a copy of this vector.
         *
         * @return a new Vector with the same magnitude and direction
         */
        public Vector copy() {
            return new Vector(this.magnitude, this.theta);
        }

        /**
         * Returns a string representation of the vector, including magnitude, theta, x, and y components.
         *
         * @return a string describing the vector
         */
        @NonNull
        @Override
        public String toString() {
            return "Vector{" +
                    "magnitude=" + magnitude +
                    ", theta=" + theta +
                    ", xComponent=" + xComponent +
                    ", yComponent=" + yComponent +
                    '}';
        }
    }
>>>>>>> 4fabda27
<|MERGE_RESOLUTION|>--- conflicted
+++ resolved
@@ -3,7 +3,6 @@
 import androidx.annotation.NonNull;
 import com.pedropathing.geometry.Pose;
 
-<<<<<<< HEAD
 /**
  * This is the Vector class. This class handles storing information about vectors, which are
  * basically Points but using polar coordinates as the default. The main reason this class exists
@@ -17,46 +16,14 @@
  * @version 1.0, 3/11/2024
  */
 public class Vector {
-    // IMPORTANT NOTE: theta is defined in radians.
-    // These are the values of the coordinate defined by this Point, in both polar and
-    // Cartesian systems.
+    /** The magnitude (length) of the vector. */
     private double magnitude;
+    /** The direction (angle in radians) of the vector. */
     private double theta;
+    /** The x component of the vector in Cartesian coordinates. */
     private double xComponent;
+    /** The y component of the vector in Cartesian coordinates. */
     private double yComponent;
-
-=======
->>>>>>> 4fabda27
-    /**
-     * Represents a 2D vector with both polar (magnitude, theta) and Cartesian (x, y) components.
-     * Provides methods for setting and retrieving vector properties, as well as converting between
-     * polar and Cartesian representations.
-     * <p>
-     * Vectors are useful for mathematical operations in robotics, such as calculating directions,
-     * magnitudes, and performing vector math (dot/cross products, rotations, etc.).
-     * </p>
-     *
-     * <p>
-     * Authors:
-     * <ul>
-     *   <li>Anyi Lin - 10158 Scott's Bots</li>
-     *   <li>Aaron Yang - 10158 Scott's Bots</li>
-     *   <li>Harrison Womack - 10158 Scott's Bots</li>
-     * </ul>
-     * </p>
-     *
-     * @version 1.0, 3/11/2024
-     */
-    public class Vector {
-
-        /** The magnitude (length) of the vector. */
-        private double magnitude;
-        /** The direction (angle in radians) of the vector. */
-        private double theta;
-        /** The x component of the vector in Cartesian coordinates. */
-        private double xComponent;
-        /** The y component of the vector in Cartesian coordinates. */
-        private double yComponent;
 
         /**
          * Constructs a new Vector with zero magnitude and direction.
@@ -175,33 +142,6 @@
             return xComponent;
         }
 
-<<<<<<< HEAD
-    /**
-     * Returns the y component of this Vector.
-     *
-     * @return returns the y component.
-     */
-    public double getYComponent() {
-        return yComponent;
-    }
-
-    @NonNull
-    @Override
-    public String toString() {
-        return "Vector{" +
-                "magnitude=" + magnitude +
-                ", theta=" + theta +
-                ", xComponent=" + xComponent +
-                ", yComponent=" + yComponent +
-                '}';
-    }
-
-    public Vector transform(Matrix matrix) {
-        double[] multiply = matrix.multiply(new Matrix(new double[][]{{xComponent}, {yComponent}})).getCol(0);
-        return new Vector(multiply[0],multiply[1]);
-    }
-}
-=======
         /**
          * Returns the y component of the vector.
          *
@@ -235,5 +175,14 @@
                     ", yComponent=" + yComponent +
                     '}';
         }
+
+    /**
+     * Transforms the vector by multiplying it with a matrix
+     * @param matrix the matrix transformation
+     * @return the resulting vector after applying the transformation
+     */
+    public Vector transform(Matrix matrix) {
+        double[] multiply = matrix.multiply(new Matrix(new double[][]{{xComponent}, {yComponent}})).getCol(0);
+        return new Vector(multiply[0],multiply[1]);
     }
->>>>>>> 4fabda27
+}